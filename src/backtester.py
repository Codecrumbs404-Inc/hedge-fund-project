--- conflicted
+++ resolved
@@ -5,26 +5,13 @@
 import questionary
 from colorama import Fore, Style, init
 from dateutil.relativedelta import relativedelta
-
-<<<<<<< HEAD
+from typing_extensions import Callable
+
+from llm.models import LLM_ORDER, get_model_info
 from main import run_hedge_fund
 from tools.api import FinancialDatasetAPI
 from utils.analysts import ANALYST_ORDER
 from utils.display import format_backtest_row, print_backtest_results
-=======
-from llm.models import LLM_ORDER, get_model_info
-from utils.analysts import ANALYST_ORDER
-from main import run_hedge_fund
-from tools.api import (
-    get_company_news,
-    get_price_data,
-    get_prices,
-    get_financial_metrics,
-    get_insider_trades,
-)
-from utils.display import print_backtest_results, format_backtest_row
-from typing_extensions import Callable
->>>>>>> 3dc80d53
 
 init(autoreset=True)
 
@@ -47,7 +34,7 @@
         self.end_date = end_date
         self.initial_capital = initial_capital
         self.model_name = model_name
-        self.model_provider = model_provider  
+        self.model_provider = model_provider
         self.selected_analysts = selected_analysts
         self.portfolio = {
             "cash": initial_capital,
@@ -452,17 +439,20 @@
             f"\nSelected analysts: {', '.join(Fore.GREEN + choice.title().replace('_', ' ') + Style.RESET_ALL for choice in choices)}"
         )
 
-    
     # Select LLM model
     model_choice = questionary.select(
         "Select your LLM model:",
-        choices=[questionary.Choice(display, value=value) for display, value, _ in LLM_ORDER],
-        style=questionary.Style([
-            ("selected", "fg:green bold"),
-            ("pointer", "fg:green bold"),
-            ("highlighted", "fg:green"),
-            ("answer", "fg:green bold"),
-        ])
+        choices=[
+            questionary.Choice(display, value=value) for display, value, _ in LLM_ORDER
+        ],
+        style=questionary.Style(
+            [
+                ("selected", "fg:green bold"),
+                ("pointer", "fg:green bold"),
+                ("highlighted", "fg:green"),
+                ("answer", "fg:green bold"),
+            ]
+        ),
     ).ask()
 
     if not model_choice:
@@ -474,10 +464,48 @@
         model_info = get_model_info(model_choice)
         if model_info:
             model_provider = model_info.provider.value
-            print(f"\nSelected {Fore.CYAN}{model_provider}{Style.RESET_ALL} model: {Fore.GREEN + Style.BRIGHT}{model_choice}{Style.RESET_ALL}\n")
+            print(
+                f"\nSelected {Fore.CYAN}{model_provider}{Style.RESET_ALL} model: {Fore.GREEN + Style.BRIGHT}{model_choice}{Style.RESET_ALL}\n"
+            )
         else:
             model_provider = "Unknown"
-            print(f"\nSelected model: {Fore.GREEN + Style.BRIGHT}{model_choice}{Style.RESET_ALL}\n")
+            print(
+                f"\nSelected model: {Fore.GREEN + Style.BRIGHT}{model_choice}{Style.RESET_ALL}\n"
+            )
+
+    # Select LLM model
+    model_choice = questionary.select(
+        "Select your LLM model:",
+        choices=[
+            questionary.Choice(display, value=value) for display, value, _ in LLM_ORDER
+        ],
+        style=questionary.Style(
+            [
+                ("selected", "fg:green bold"),
+                ("pointer", "fg:green bold"),
+                ("highlighted", "fg:green"),
+                ("answer", "fg:green bold"),
+            ]
+        ),
+    ).ask()
+
+    if not model_choice:
+        print("Using default model: gpt-4o")
+        model_choice = "gpt-4o"
+        model_provider = "OpenAI"
+    else:
+        # Get model info using the helper function
+        model_info = get_model_info(model_choice)
+        if model_info:
+            model_provider = model_info.provider.value
+            print(
+                f"\nSelected {Fore.CYAN}{model_provider}{Style.RESET_ALL} model: {Fore.GREEN + Style.BRIGHT}{model_choice}{Style.RESET_ALL}\n"
+            )
+        else:
+            model_provider = "Unknown"
+            print(
+                f"\nSelected model: {Fore.GREEN + Style.BRIGHT}{model_choice}{Style.RESET_ALL}\n"
+            )
 
     # Create an instance of Backtester
     backtester = Backtester(
