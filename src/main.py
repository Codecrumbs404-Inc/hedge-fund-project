<<<<<<< HEAD
from dotenv import load_dotenv
load_dotenv()

=======
>>>>>>> fdd16095
from langchain_core.messages import HumanMessage
from langgraph.graph import END, StateGraph

from agents.fundamentals import fundamentals_agent
from agents.market_data import market_data_agent
from agents.portfolio_manager import portfolio_management_agent
from agents.technicals import technical_analyst_agent
from agents.risk_manager import risk_management_agent
from agents.sentiment import sentiment_agent
from agents.state import AgentState
from agents.valuation import valuation_agent

import argparse
from datetime import datetime


##### Run the Hedge Fund #####
def run_hedge_fund(ticker: str, start_date: str, end_date: str, portfolio: dict, show_reasoning: bool = False):
    final_state = app.invoke(
        {
            "messages": [
                HumanMessage(
                    content="Make a trading decision based on the provided data.",
                )
            ],
            "data": {
                "ticker": ticker,
                "portfolio": portfolio,
                "start_date": start_date,
                "end_date": end_date,
            },
            "metadata": {
                "show_reasoning": show_reasoning,
            }
        },
    )
    return final_state["messages"][-1].content

# Define the new workflow
workflow = StateGraph(AgentState)

# Add nodes
workflow.add_node("market_data_agent", market_data_agent)
workflow.add_node("technical_analyst_agent", technical_analyst_agent)
workflow.add_node("fundamentals_agent", fundamentals_agent)
workflow.add_node("sentiment_agent", sentiment_agent)
workflow.add_node("risk_management_agent", risk_management_agent)
workflow.add_node("portfolio_management_agent", portfolio_management_agent)
workflow.add_node("valuation_agent", valuation_agent)

# Define the workflow
workflow.set_entry_point("market_data_agent")
workflow.add_edge("market_data_agent", "technical_analyst_agent")
workflow.add_edge("market_data_agent", "fundamentals_agent")
workflow.add_edge("market_data_agent", "sentiment_agent")
workflow.add_edge("market_data_agent", "valuation_agent")
workflow.add_edge("technical_analyst_agent", "risk_management_agent")
workflow.add_edge("fundamentals_agent", "risk_management_agent")
workflow.add_edge("sentiment_agent", "risk_management_agent")
workflow.add_edge("valuation_agent", "risk_management_agent")
workflow.add_edge("risk_management_agent", "portfolio_management_agent")
workflow.add_edge("portfolio_management_agent", END)

app = workflow.compile()

# Add this at the bottom of the file
if __name__ == "__main__":
    parser = argparse.ArgumentParser(description='Run the hedge fund trading system')
    parser.add_argument('--ticker', type=str, required=True, help='Stock ticker symbol')
    parser.add_argument('--start-date', type=str, help='Start date (YYYY-MM-DD). Defaults to 3 months before end date')
    parser.add_argument('--end-date', type=str, help='End date (YYYY-MM-DD). Defaults to today')
    parser.add_argument('--show-reasoning', action='store_true', help='Show reasoning from each agent')
    
    args = parser.parse_args()
    
    # Validate dates if provided
    if args.start_date:
        try:
            datetime.strptime(args.start_date, '%Y-%m-%d')
        except ValueError:
            raise ValueError("Start date must be in YYYY-MM-DD format")
    
    if args.end_date:
        try:
            datetime.strptime(args.end_date, '%Y-%m-%d')
        except ValueError:
            raise ValueError("End date must be in YYYY-MM-DD format")
    
    # Sample portfolio - you might want to make this configurable too
    portfolio = {
        "cash": 100000.0,  # $100,000 initial cash
        "stock": 0         # No initial stock position
    }
    
    result = run_hedge_fund(
        ticker=args.ticker,
        start_date=args.start_date,
        end_date=args.end_date,
        portfolio=portfolio,
        show_reasoning=args.show_reasoning
    )
    print("\nFinal Result:")
    print(result)<|MERGE_RESOLUTION|>--- conflicted
+++ resolved
@@ -1,9 +1,6 @@
-<<<<<<< HEAD
 from dotenv import load_dotenv
 load_dotenv()
 
-=======
->>>>>>> fdd16095
 from langchain_core.messages import HumanMessage
 from langgraph.graph import END, StateGraph
 
