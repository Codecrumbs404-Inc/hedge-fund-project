[tool.poetry]
name = "ai-hedge-fund"
version = "0.1.0"
description = "An AI-powered hedge fund that uses multiple agents to make trading decisions"
authors = ["Your Name <your.email@example.com>"]
readme = "README.md"
packages = [
    { include = "src", from = "." }
]
[tool.poetry.dependencies]
python = "^3.9"
langchain = "0.3.0"
langchain-openai = "0.3"
langgraph = "0.2.56"
pandas = "^2.1.0"
numpy = "^1.24.0"
python-dotenv = "*"
matplotlib = "^3.9.2"
tabulate = "^0.9.0"
colorama = "^0.4.6"
langchain-groq = "*"
questionary = "^2.1.0"
rich = "^13.9.4"

[tool.poetry.group.dev.dependencies]
pytest = "^7.4.0"
black = "^23.7.0"
isort = "^5.12.0"
flake8 = "^6.1.0"

[build-system]
requires = ["poetry-core"]
build-backend = "poetry.core.masonry.api"

<<<<<<< HEAD
[tool.pytest.ini_options]
markers = [
    "unit: marks tests as unit tests",
    "integration: marks tests as integration tests (deselect with '-m \"not integration\"')",
]
=======
>>>>>>> 7210181a
[tool.black]
line-length = 420
target-version = ['py39']
include = '\.pyi?$'<|MERGE_RESOLUTION|>--- conflicted
+++ resolved
@@ -32,14 +32,17 @@
 requires = ["poetry-core"]
 build-backend = "poetry.core.masonry.api"
 
-<<<<<<< HEAD
 [tool.pytest.ini_options]
 markers = [
     "unit: marks tests as unit tests",
     "integration: marks tests as integration tests (deselect with '-m \"not integration\"')",
 ]
-=======
->>>>>>> 7210181a
+
+
+[tool.black]
+line-length = 420
+target-version = ['py39']
+include = '\.pyi?$'
 [tool.black]
 line-length = 420
 target-version = ['py39']
